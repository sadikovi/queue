--- conflicted
+++ resolved
@@ -153,9 +153,9 @@
         util.mkdir("path", 0777)
         mock_os.mkdir.assert_called_with("path", 0777)
 
-<<<<<<< HEAD
     def test_safe_dict(self):
         self.assertEqual(util.safe_dict(None), None)
+        self.assertEqual(util.safe_dict([]), {}) # weird conversion rule for list
         self.assertEqual(util.safe_dict([1, 2]), None)
         self.assertEqual(util.safe_dict({"a": True}), {"a": True})
         # testing of the failed state
@@ -167,29 +167,12 @@
         self.assertEqual(util.safe_int({"a": 1}), None)
         self.assertEqual(util.safe_int("abc"), None)
         self.assertEqual(util.safe_int(1), 1)
+        self.assertEqual(util.safe_int(0), 0)
         # testing of the failed state
-=======
-    def test_safe_conversion(self):
-        # safe integer conversion
-        self.assertEqual(util.safe_int("abc", fail=False), None)
-        self.assertEqual(util.safe_int(None, fail=False), None)
-        self.assertEqual(util.safe_int("123", fail=False), 123)
-        self.assertEqual(util.safe_int(0, fail=False), 0)
->>>>>>> ee503fcb
         with self.assertRaises(TypeError):
             util.safe_int(None, fail=True)
         with self.assertRaises(ValueError):
             util.safe_int("abc", fail=True)
-<<<<<<< HEAD
-=======
-        # safe dictionary conversion
-        self.assertEqual(util.safe_dict("abc", fail=False), None)
-        self.assertEqual(util.safe_dict([], fail=False), {}) # weird conversion rule for list
-        self.assertEqual(util.safe_dict({}, fail=False), {})
-        self.assertEqual(util.safe_dict({"key": "value"}, fail=False), {"key": "value"})
-        with self.assertRaises(TypeError):
-            util.safe_dict(None, fail=True)
->>>>>>> ee503fcb
 
 class URISuite(unittest.TestCase):
     def setUp(self):
